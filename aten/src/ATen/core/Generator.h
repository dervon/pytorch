#pragma once

#include <stdint.h>
#include <memory>
#include <mutex>
#include <deque>
#include <atomic>
#include <typeinfo>
#include <utility>

#include <c10/util/Exception.h>
#include <c10/util/C++17.h>
#include <c10/core/Device.h>
#include <c10/core/DispatchKeySet.h>
<<<<<<< HEAD
#include <torch/csrc/python_headers.h>
=======
#include <c10/core/GeneratorImpl.h>
>>>>>>> e9e84f2c

/**
 * Note [Generator]
 * ~~~~~~~~~~~~~~~~
 * A Pseudo Random Number Generator (PRNG) is an engine that uses an algorithm to
 * generate a seemingly random sequence of numbers, that may be later be used in creating
 * a random distribution. Such an engine almost always maintains a state and requires a
 * seed to start off the creation of random numbers. Often times, users have
 * found it beneficial to be able to explicitly create, retain, and destroy
 * PRNG states and also be able to have control over the seed value.
 *
 * A Generator in ATen gives users the ability to read, write and modify a PRNG engine.
 * For instance, it does so by letting users seed a PRNG engine, fork the state of the
 * engine, etc.
 *
 * By default, there is one generator per device, and a device's generator is
 * lazily created. A user can use the torch.Generator() api to create their own generator.
 * Currently torch.Generator() can only create a CPUGenerator.
 */

/**
 * Note [Acquire lock when using random generators]
 * ~~~~~~~~~~~~~~~~~~~~~~~~~~~~~~~~~~~
 * Generator and its derived classes are NOT thread-safe. Please note that most of the
 * places where we have inserted locking for generators are historically based, and we
 * haven't actually checked that everything is truly thread safe (and it probably isn't).
 * Please use the public mutex_ when using any methods from these classes, except for the
 * read-only methods. You can learn about the usage by looking into the unittests
 * (aten/src/ATen/cpu_generator_test.cpp) and other places where we have used lock_guard.
 * 
 * TODO: Look into changing the threading semantics of Generators in ATen (e.g., making
 * them non-thread safe and instead making the generator state splittable, to accommodate
 * forks into other threads).
 */

namespace at {

struct Generator {
  Generator() {}

  Generator(c10::GeneratorImpl* g) { this->impl = std::shared_ptr<c10::GeneratorImpl>(g); }
  Generator& operator=(c10::GeneratorImpl* g) { this->impl = std::shared_ptr<c10::GeneratorImpl>(g); return *this; }

  Generator(std::shared_ptr<c10::GeneratorImpl> g) { this->impl = g; }
  Generator& operator=(std::shared_ptr<c10::GeneratorImpl> g) { this->impl = g; return *this; }

  bool operator==(const Generator& that) const {
    return (!(this->impl) && !(that.impl)) || (this->impl == that.impl);
  }

  bool operator!=(const Generator& that) const {
    return !((*this) == that);
  }

  bool operator==(c10::GeneratorImpl* g) const {
    return this->impl && this->impl.get() == g;
  }

  bool operator!=(c10::GeneratorImpl* g) const {
    return !((*this) == g);
  }

<<<<<<< HEAD
  inline void set_pyobj(PyObject* pyobj) noexcept {
    pyobj_ = pyobj;
  }

  inline PyObject* pyobj() const noexcept {
    return pyobj_;
  }

  private:
    Device device_;
    DispatchKeySet key_set_;
    virtual GeneratorImpl* clone_impl() const = 0;
    PyObject* pyobj_ = nullptr;
};
=======
  operator bool() const { return (bool)impl; }

  c10::GeneratorImpl* operator->() { return impl.get(); }
>>>>>>> e9e84f2c

  const c10::GeneratorImpl* operator->() const { return impl.get(); }

  c10::GeneratorImpl* get() { return impl.get(); }

  template<typename T>
  T* get() { return dynamic_cast<T*>(impl.get()); }

 private:
  std::shared_ptr<c10::GeneratorImpl> impl;
};

template<class Impl, class... Args>
Generator make_generator(Args&&... args) {
  return Generator(std::make_shared<Impl>(args...));
}

} // namespace at
<|MERGE_RESOLUTION|>--- conflicted
+++ resolved
@@ -12,11 +12,7 @@
 #include <c10/util/C++17.h>
 #include <c10/core/Device.h>
 #include <c10/core/DispatchKeySet.h>
-<<<<<<< HEAD
-#include <torch/csrc/python_headers.h>
-=======
 #include <c10/core/GeneratorImpl.h>
->>>>>>> e9e84f2c
 
 /**
  * Note [Generator]
@@ -79,28 +75,11 @@
     return !((*this) == g);
   }
 
-<<<<<<< HEAD
-  inline void set_pyobj(PyObject* pyobj) noexcept {
-    pyobj_ = pyobj;
-  }
-
-  inline PyObject* pyobj() const noexcept {
-    return pyobj_;
-  }
-
-  private:
-    Device device_;
-    DispatchKeySet key_set_;
-    virtual GeneratorImpl* clone_impl() const = 0;
-    PyObject* pyobj_ = nullptr;
-};
-=======
   operator bool() const { return (bool)impl; }
 
-  c10::GeneratorImpl* operator->() { return impl.get(); }
->>>>>>> e9e84f2c
+  // c10::GeneratorImpl* operator->() { return impl.get(); }
 
-  const c10::GeneratorImpl* operator->() const { return impl.get(); }
+  c10::GeneratorImpl* operator->() const { return impl.get(); }
 
   c10::GeneratorImpl* get() { return impl.get(); }
 
@@ -116,4 +95,4 @@
   return Generator(std::make_shared<Impl>(args...));
 }
 
-} // namespace at
+} // namespace at