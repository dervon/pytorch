from __future__ import absolute_import
from __future__ import division
from __future__ import print_function
from __future__ import unicode_literals

import unittest
import torch
import torch.nn as nn
import torch.nn.functional as F
from torch.testing import FileCheck

from torch.testing._internal.common_utils import run_tests, IS_SANDCASTLE, ProfilingMode, GRAPH_EXECUTOR, \
    enable_profiling_mode
from textwrap import dedent
from itertools import product, permutations

from test_jit import JitTestCase, enable_cpu_fuser, RUN_CUDA, RUN_CUDA_HALF, RUN_CUDA_MULTI_GPU, \
    backward_graph, all_backward_graphs, get_lstm_inputs, get_milstm_inputs, \
    LSTMCellC, LSTMCellF, LSTMCellS, MiLSTMCell, _inline_everything

if GRAPH_EXECUTOR == ProfilingMode.PROFILING:
    torch._C._jit_set_profiling_executor(True)
    torch._C._jit_set_profiling_mode(True)


def strip_profiling_nodes(nodes):
    profiling_opcodes = set(['prim::BailoutTemplate', 'prim::BailOut'])
    return [n for n in nodes if n.kind() not in profiling_opcodes]


def warmup_backward(f, *args):
    profiling_count = 2
    results = []
    for i in range(profiling_count):
        if len(args) > 0:
            r = torch.autograd.grad(f, *args)
            results.append(r)
        else:
            f.backward(retain_graph=True)

    return results


def warmup_forward(f, *args):
    profiling_count = 2
    for i in range(profiling_count):
        results = f(*args)

    return results


class TestFuser(JitTestCase):
    def assertAllFused(self, graph, except_for=()):

        diff_graphs = [n for n in graph.nodes() if n.kind() == 'prim::DifferentiableGraph']
        if len(diff_graphs) > 0:
            self.assertEqual(len(diff_graphs), 1)
            graph = diff_graphs[0].g('Subgraph')

        allowed_nodes = {'prim::Constant', 'prim::FusionGroup', 'prim::BailoutTemplate',
                         'prim::BailOut', 'prim::TupleConstruct'} | set(except_for)
        self.assertTrue(all(node.kind() in allowed_nodes for node in graph.nodes()),
                        'got {}'.format(graph))
        self.assertTrue([node.kind() for node in graph.nodes()].count('prim::FusionGroup') == 1)

    def _test_fused_abs(self, device='cpu'):
        def func(x):
            return x.abs() * 2

        a = torch.randn(5, device=device)
        scripted = self.checkScript(func, (a,))
        self.assertAllFused(scripted.graph_for(a))

    @unittest.skipIf(IS_SANDCASTLE, "NYI: fuser CPU support for Sandcastle")
    @enable_cpu_fuser
    def test_abs_cpu(self):
        self._test_fused_abs()

    @unittest.skipIf(not RUN_CUDA, "requires CUDA")
    def test_abs_cuda(self):
        self._test_fused_abs(device="cuda")

    @unittest.skipIf(not RUN_CUDA, "requires CUDA")
    def test_zero_element_tensors(self):
        def decode(sin_t, cos_t):
            theta = torch.atan2(sin_t.float(), cos_t.float())
            return theta

        sin = torch.zeros(0, device="cuda")
        cos = torch.zeros(0, device="cuda")
        inputs = [sin, cos]
        ge = self.checkScript(decode, inputs)

    @unittest.skipIf(not RUN_CUDA, "fuser requires CUDA")
    def test_arg_configurations_smoke_cuda(self):
        # A smoke test to make sure we won't use the same kernel for contiguous
        # and non-contiguous arguments.
        # TODO: add optionally enabled debug counters to the fuser to verify
        #       that we really can tell the difference between configurations
        def f(x, y):
            z1, z2 = (x + y).chunk(2, dim=1)
            return z1 * z2

        x = torch.randn(4, 4, dtype=torch.float, device='cuda')
        y = torch.randn(4, 4, dtype=torch.float, device='cuda')
        traced_f = torch.jit.trace(f, (x, y,))
        self.assertEqual(traced_f(x.t().contiguous(), y), traced_f(x.t(), y))

    @unittest.skipIf(not RUN_CUDA, "fuser requires CUDA")
    def test_broadcast_cuda(self):
        def scaleshift(x, scale, shift):
            return x * scale + shift

        inputs = [
            torch.randn(4, 4, dtype=torch.float, device='cuda'),
            torch.randn(4, dtype=torch.float, device='cuda'),
            torch.randn(4, dtype=torch.float, device='cuda'),
        ]
        ge = self.checkTrace(scaleshift, inputs)
        self.assertAllFused(ge.graph_for(*inputs))

    @unittest.skipIf(not RUN_CUDA, "fuser requires CUDA")
    @unittest.skipIf(not RUN_CUDA_HALF, "no half support")
    @unittest.skipIf(GRAPH_EXECUTOR != ProfilingMode.LEGACY, "no half support with profiling on")
    def test_cuda_half(self):
        x = torch.randn(4, 4, dtype=torch.half, device='cuda')
        y = torch.randn(4, 4, dtype=torch.half, device='cuda')

        funcs = [
            self.fn_test_comparison_gt_lt,
            self.fn_test_relu,
            self.fn_test_exp
        ]

        # Note: Non fused inputs must be float to prevent loss of precision
        inputs = (x.float(), y.float())
        fusion_inputs = (x, y)
        for fn in funcs:
            local_inputs = [t.clone().requires_grad_() for t in inputs]
            local_fusion_inputs = [t.clone().requires_grad_() for t in fusion_inputs]

            # Verifies outputs
            fusion = torch.jit.trace(fn, local_fusion_inputs, check_trace=False)
            outputs = fn(*local_inputs)
            fusion_outputs = fusion(*local_fusion_inputs)
            outputs_half = [t.half() for t in outputs]
            self.assertEqual(outputs_half, fusion_outputs)

            # Verifies gradients
            for output, fusion_output in zip(outputs_half, fusion_outputs):
                grads = torch.autograd.grad(
                    output.float().sum(), local_inputs, allow_unused=True, retain_graph=True)
                fusion_grads = torch.autograd.grad(
                    fusion_output.sum(), local_fusion_inputs, allow_unused=True, retain_graph=True)
                grads_half = [t.half() for t in grads]
                self.assertEqual(grads_half, fusion_grads)

    @unittest.skipIf(not RUN_CUDA, "fuser requires CUDA")
    def test_checks_cat_inputs(self):
        # We shouldn't treat cat nodes as broadcasting. All their inputs
        # need to be checked for having the same map size, before we can
        # run the kernel.
        def f(x, y):
            return torch.cat([x + 2 * x + x ** 2, y + 4 * y + y ** 3], dim=0)

        # NOTE: y is broadcastable to x, but output of f(x, y) should have
        # shape 3x4, and not 4x4.
        x = torch.randn(2, 4, dtype=torch.float, device='cuda')
        y = torch.randn(1, 4, dtype=torch.float, device='cuda')

        scripted = self.checkScript(f, (x, y))
<<<<<<< HEAD
        self.assertEqual(scripted(x, y).shape, (3, 4))
=======
>>>>>>> 1702152e
        self.assertAllFused(scripted.graph_for(x, y))

    @unittest.skipIf(not RUN_CUDA, "No CUDA")
    def test_chunk_cuda(self):
        def fn(x):
            a, b, c = x.chunk(3, 1)
            return a * b + c

        inputs = [torch.randn(10, 6, dtype=torch.float, device='cuda')]

        ge = self.checkScript(fn, inputs)
        graph = ge.graph_for(*inputs)
        self.assertAllFused(graph)
        FileCheck().check("prim::ConstantChunk[chunks=3, dim=1]").run(str(graph))

    @staticmethod
    def _test_chunk_correctness(self, device='cpu'):
        def chunk_4_0(x):
            x0, x1, x2, x3 = x.chunk(4, 0)
            return x0 + x1 + x2 + x3

        def chunk_4_1(x):
            x0, x1, x2, x3 = x.chunk(4, 1)
            return x0 + x1 + x2 + x3

        def chunk_4_last(x):
            x0, x1, x2, x3 = x.chunk(4, 2)
            return x0 + x1 + x2 + x3

        fns = [chunk_4_0, chunk_4_1, chunk_4_last]
        tensors = [
            # splitSize = 1
            torch.randn(4, 4, 4, dtype=torch.float, device=device),

            # contiguous case
            torch.randn(12, 8, 16, dtype=torch.float, device=device),

            # non-contiguous case
            torch.randn(12, 8, 16, dtype=torch.float, device=device).transpose(1, 2),
        ]

        for tensor in tensors:
            for fn in fns:
                self.checkScript(fn, [tensor])

    @unittest.skipIf(IS_SANDCASTLE, "NYI: fuser CPU support for Sandcastle")
    @enable_cpu_fuser
    def test_chunk_correctness(self):
        return self._test_chunk_correctness(self, 'cpu')

    @unittest.skipIf(not RUN_CUDA, "No CUDA")
    def test_chunk_correctness_cuda(self):
        return self._test_chunk_correctness(self, 'cuda')

    @unittest.skipIf(not RUN_CUDA, "fuser requires CUDA")
    def test_chunk_distributes_cuda(self):
        def f(x, y):
            z1, z2 = (x + y).chunk(2, dim=1)
            return z1 * z2

        x = torch.randn(4, 4, dtype=torch.float, device='cuda')
        y = torch.randn(4, 4, dtype=torch.float, device='cuda')

        ge = self.checkTrace(f, (x, y))
        graph = ge.graph_for(x, y)
        FileCheck().check("broadcast_tensors").check('with prim::FusionGroup_') \
            .check_count('ConstantChunk', 2, exactly=True).run(str(graph))

    @unittest.skipIf(not RUN_CUDA, "fuser requires CUDA")
    def test_chunk_motion_deduplicates_inputs(self):
        def func1(x):
            z = x * x
            z0, z1 = z.chunk(2)
            return z0 * z1

        def func2(x):
            z = x * x * x
            z0, z1 = z.chunk(2)
            return z0 * z1

        inputs = [
            torch.tensor([1.1, 1.2], device='cuda', dtype=torch.float),
        ]
        for func in [func1, func2]:
            module = self.checkScript(func, inputs)
            forward_graph = module.graph_for(*inputs)
            self.assertGraphContainsExactly(forward_graph, 'prim::FusionGroup', 1)
            fusion_group = list(forward_graph.nodes())[-1]
            self.assertEqual(len(list(fusion_group.inputs())), 1)

    @unittest.skipIf(not RUN_CUDA, "No CUDA")
    def test_chunk_multiple_cuda(self):
        # The arguments are intentionally used out of order as a test to see
        # if the fusion compiler adds extra args in the correct order
        def fn(s, x, y, z):
            z1, z2 = z.chunk(2, 2)
            x1, x2, x3 = x.chunk(3, 1)
            y1, y2 = y.chunk(2, 0)
            return s + x1 + x2 + x3 + y1 + y2 + z1 + z2

        inputs = [
            torch.randn(5, 2, 3, dtype=torch.float, device='cuda'),
            torch.randn(5, 6, 3, dtype=torch.float, device='cuda'),
            torch.randn(10, 2, 3, dtype=torch.float, device='cuda'),
            torch.randn(5, 2, 6, dtype=torch.float, device='cuda'),
        ]

        ge = self.checkScript(fn, inputs)
        self.assertAllFused(ge.graph_for(*inputs))

    @unittest.skipIf(not RUN_CUDA, "fuser requires CUDA")
    def test_clamp(self):
        def func2(a, b):
            return torch.clamp(a + b, min=0, max=2)

        def funcInf(a, b):
            return torch.clamp(a + b, min=0, max=float('inf'))

        def funcOptMin(a, b):
            return torch.clamp(a + b, max=2)

        def funcOptMax(a, b):
            return torch.clamp(a + b, min=0)

        a = torch.randn(4, 4, dtype=torch.float, device='cuda', requires_grad=True)
        b = torch.randn(4, 4, dtype=torch.float, device='cuda')
        nan = torch.tensor(float('nan'), dtype=torch.float, device='cuda')

        funcs = (func2, funcInf, funcOptMin, funcOptMax)
        for f, inputs in product(funcs, [[a, b], [a, nan]]):
            inp1, inp2 = inputs
            s = self.checkScript(f, (inp1, inp2), profiling=ProfilingMode.PROFILING)
            self.assertAllFused(s.graph_for(inp1, inp2), except_for={'aten::size', 'aten::_size_if_not_equal'})
            c = s(inp1, inp2)
            with enable_profiling_mode():
                warmup_backward(c.sum())
            graph = backward_graph(s)
            self.assertAllFused(graph, except_for={'aten::Float', 'aten::_grad_sum_to_size'})

    @unittest.skipIf(not RUN_CUDA, "fuser requires CUDA")
    @unittest.skipIf(GRAPH_EXECUTOR != ProfilingMode.LEGACY, "no half support with profiling on")
    def test_dropout(self):
        def func(x):
            x = torch.nn.functional.dropout(x)
            return torch.nn.functional.relu(x)

        a = torch.randn(4, 4, dtype=torch.float, device='cuda', requires_grad=True)
        s = torch.jit.script(func, (a,))
        c = s(a)
        c = s(a)
        warmup_backward(c.sum())
        # skip_check to skip extra bailout nodes in between
        graph = backward_graph(s, skip_check=True)
        self.assertAllFused(graph, except_for={'aten::div', 'prim::Constant'})

    @unittest.skipIf(not RUN_CUDA, "fuser requires CUDA")
    def test_comparison_eq_ne(self):
        def f(x, y):
            mask = (x == 0).type_as(x)
            z = x * mask + y
            mask = (x != 0).type_as(x)
            z = z * mask + y
            return z

        x = torch.randn(4, 4, dtype=torch.float, device='cuda')
        y = torch.randn(4, 4, dtype=torch.float, device='cuda')

        ge = self.checkTrace(f, (x, y))
        self.assertAllFused(ge.graph_for(x, y))

    @staticmethod
    def fn_test_comparison_gt_lt(x, y):
        mask = (x > 0).type_as(x)
        z = x * mask + y
        mask = (x < 0).type_as(x)
        z = z * mask + y
        return z

    @unittest.skipIf(not RUN_CUDA, "fuser requires CUDA")
    def test_comparison_gt_lt_cuda(self):
        x = torch.randn(4, 4, dtype=torch.float, device='cuda')
        y = torch.randn(4, 4, dtype=torch.float, device='cuda')

        ge = self.checkTrace(self.fn_test_comparison_gt_lt, (x, y))
        self.assertAllFused(ge.graph_for(x, y))

    @unittest.skipIf(not RUN_CUDA, "fuser requires CUDA")
    def test_comparison_ge_le_cuda(self):
        def f(x, y):
            mask = (x >= 0).type_as(x)
            z = x * mask + y
            mask = (x <= 0).type_as(x)
            z = z * mask + y
            return z

        x = torch.randn(4, 4, dtype=torch.float, device='cuda')
        y = torch.randn(4, 4, dtype=torch.float, device='cuda')

        ge = self.checkTrace(f, (x, y))
        self.assertAllFused(ge.graph_for(x, y))
        x.requires_grad_(True)
        y.requires_grad_(True)
        self.assertAllFused(ge.graph_for(x, y), except_for=("aten::size", "prim::BroadcastSizes",
                                                            "aten::_size_if_not_equal"))

    @unittest.skipIf(not RUN_CUDA, "fuser requires CUDA")
    def test_addcmul_cuda(self):
        t = torch.randn(1, 4, dtype=torch.float, device='cuda')
        t1 = torch.randn(4, 1, dtype=torch.float, device='cuda')
        t2 = torch.randn(1, 4, dtype=torch.float, device='cuda')

        def foo(t, t1, t2):
            return t.addcmul(t + 1, t2, value=0.1)

        ge = self.checkTrace(foo, (t, t1, t2), allow_unused=True)
        graph = ge.graph_for(t, t1, t2)
        self.assertAllFused(graph)

    # TODO: We leak CUDA memory here because the traced graph holds onto a
    # constant-ified tensor. Since the Python-global CompilationUnit is alive
    # until the end of the process, the memory is effectively leaked.
    # Removed `_cuda` suffix from this test which disables leak-checking.
    # If this is a real problem, we'll need to revisit Torchscript Function
    # lifetimes in Python.
    @unittest.skipIf(not RUN_CUDA, "fuser requires CUDA")
    def test_lerp(self):
        start = torch.randn(4, 1, dtype=torch.float, device='cuda')
        end = torch.randn(1, 4, dtype=torch.float, device='cuda')
        weight = torch.tensor(0.5, dtype=torch.float, device='cuda')

        # scalar weight overload
        def foo_weight_scalar(start, end):
            return torch.lerp(start + 1, end, 0.5)

        # tensor weight overload
        def foo_weight_tensor(start, end):
            return torch.lerp(start + 1, end, weight)

        ge_weight_scalar = self.checkTrace(foo_weight_scalar, (start, end))
        graph = ge_weight_scalar.graph_for(start, end)
        self.assertAllFused(graph)

        ge_weight_tensor = self.checkTrace(foo_weight_tensor, (start, end))
        graph = ge_weight_tensor.graph_for(start, end)
        self.assertAllFused(graph)

    @unittest.skipIf(not RUN_CUDA, "fuser requires CUDA")
    def test_concat_cuda(self):
        hx = torch.randn(3, 20, dtype=torch.float, device='cuda')
        cx = torch.randn(3, 20, dtype=torch.float, device='cuda')

        def foo(hx, cx):
            return torch.cat((hx + cx, hx * cx))

        ge = self.checkTrace(foo, (hx, cx))
        graph = ge.graph_for(hx, cx)
        self.assertAllFused(graph)
        FileCheck().check("FusedConcat").check_next("return").run(str(graph))

    @unittest.skipIf(not RUN_CUDA, "fuser requires CUDA")
    def test_concat_invariant_cuda(self):
        # Invariant: the output of prim::FusedConcat may
        # not be an input to any node inside the FusionGroup.
        def fn(x, y, z):
            x1 = x + y
            y1 = x - y
            w = torch.cat([x1, y1])
            return w + z

        x = torch.randn(2, 2, dtype=torch.float, device='cuda')
        y = torch.randn(2, 2, dtype=torch.float, device='cuda')
        z = torch.randn(4, 2, dtype=torch.float, device='cuda')
        ge = self.checkTrace(fn, (x, y, z))
        graph = ge.graph_for(x, y, z)
        self.assertAllFused(graph, except_for={'aten::add'})
        FileCheck().check("FusedConcat").check_next("return").run(str(graph))

    @staticmethod
    def fn_test_exp(x, y):
        return (x + .5 * y).exp()

    @unittest.skipIf(not RUN_CUDA, "fuser requires CUDA")
    def test_exp_cuda(self):
        x = torch.randn(4, 4, dtype=torch.float, device='cuda')
        y = torch.randn(4, 4, dtype=torch.float, device='cuda')

        ge = self.checkTrace(self.fn_test_exp, (x, y))
        self.assertAllFused(ge.graph_for(x, y))

    @unittest.skipIf(not RUN_CUDA, "fuser requires CUDA")
    @unittest.skipIf(GRAPH_EXECUTOR != ProfilingMode.LEGACY, "broken with profiling on")
    @_inline_everything
    def test_fuse_decompose_normalization(self):
        class ResLike(torch.jit.ScriptModule):
            def __init__(self, norm_module):
                super(ResLike, self).__init__()
                self.nm = norm_module

            @torch.jit.script_method
            def forward(self, x, y):
                return y + torch.relu(self.nm(x))

        def test_norm_decompose(nm, in_opt_graph, not_in_opt_graph, in_fusegraph):
            model = ResLike(nm).cuda()
            model_noopt = ResLike(nm).cuda()
            model_noopt.load_state_dict(model.state_dict())
            x = torch.randn(2, 16, 8, 8, device='cuda')
            y = torch.randn(2, 16, 8, 8, device='cuda')

            # FIXME: We need differentiation for CNNs for this optimization to trigger
            with torch.no_grad():
                out = model(x, y)
                graph = model.graph_for(x, y)
                rep = str(graph)

                with torch.jit.optimized_execution(False):
                    out_noopt = model_noopt(x, y)
                    rep_noopt = str(model_noopt.graph_for(x, y))
                self.assertEqual(out, out_noopt, prec=3e-5)

            # Check that normalization op has really been decomposed
            for node_in_graph in in_opt_graph:
                self.assertIn(node_in_graph, rep)

            for node_not_in_graph in not_in_opt_graph:
                self.assertNotIn(node_not_in_graph, rep)
                self.assertIn(node_not_in_graph, rep_noopt)

            fusion_groups = [node for node in graph.nodes() if node.kind() == 'prim::FusionGroup']
            self.assertEqual(len(fusion_groups), 1)
            fused_graph = str(fusion_groups[0].g('Subgraph'))
            for node_in_fusegraph in in_fusegraph:
                self.assertIn(node_in_fusegraph, fused_graph)

        # test for batchnorm decompose
        bm = nn.BatchNorm2d(16)
        test_norm_decompose(bm, ['aten::batch_norm_update_stats'],
                            ['aten::batch_norm('], ['aten::sqrt'])

        # test for layernorm decompose
        lm = nn.LayerNorm(8)
        test_norm_decompose(lm, ['aten::batch_norm_stats'],
                            ['aten::layer_norm('], ['aten::sub', 'aten::mul', 'aten::add'])

    @unittest.skipIf(not RUN_CUDA, "fuser requires CUDA")
    def test_threshold(self):
        def f(x):
            return torch.threshold(x, 0, -10) + x + x + x

        x = torch.tensor([-1, -0.5, 0, 1, 2, 3], device='cuda')
        scripted = self.checkScript(f, (x,))
        self.assertAllFused(scripted.graph_for(x))

    @unittest.skipIf(not RUN_CUDA, "fuser requires CUDA")
    def test_scalar_arg_cuda(self):
        def fn_test_scalar_arg(x, p):
            # type: (Tensor, float) -> Tensor
            return p * (x * x + x)

        x = torch.randn(4, 4, dtype=torch.float, device='cuda')
        p = 3
        scripted = self.checkScript(fn_test_scalar_arg, (x, p))
        self.assertAllFused(scripted.graph_for(x, p))

        x.requires_grad_(True)

        # use another function otherwise we will bailout
        # and won't be able to do fused checks
        def fn_test_scalar_arg_requires_grad(x, p):
            # type: (Tensor, float) -> Tensor
            return p * (x * x + x)

        scripted = torch.jit.script(fn_test_scalar_arg_requires_grad, (x, p))
        out = scripted(x, p)
        self.assertAllFused(scripted.graph_for(x, p), except_for=("aten::size", "prim::BroadcastSizes",
                                                                  "aten::_size_if_not_equal"))

    @unittest.skipIf(IS_SANDCASTLE, "NYI: fuser CPU support for Sandcastle")
    @unittest.skip("deduplicating introduces aliasing in backward graph's outputs")
    @enable_cpu_fuser
    def test_fuser_deduplication(self):
        # See that fusion kernel outputs are deduplicated when removing  _grad_sum_to_size in the fuser's compilation
        # see the discussion in PR #14957.
        def f(x, y):
            return torch.sigmoid(x + y)

        b = torch.randn(5, 5, requires_grad=True)
        a = torch.randn(5, 5, requires_grad=True)
        s = self.checkScript(f, (a, b))
        self.assertAllFused(s.graph_for(a, b), except_for={
                            'aten::size', 'aten::_size_if_not_equal', 'prim::BroadcastSizes'})

        c = s(a, b)
        results = warmup_backward(c.sum(), [a, b])
        ga2, gb2 = results.pop()
        graph = backward_graph(s)
        self.assertAllFused(graph)
        # check that a, b share storage, i.e. were generated as a single output in the fuser
        self.assertEqual(ga2.data_ptr(), gb2.data_ptr())

    @unittest.skipIf(IS_SANDCASTLE, "NYI: fuser CPU support for Sandcastle")
    @enable_cpu_fuser
    @unittest.skip("temporarily disabled because fusion was restricted in fixing #22833")
    def test_fuser_iou(self):
        # This checks if most of Intersection over Union is fused.
        # In particular, the backward contains many _grad_sum_to_size.
        def iou(b1x1, b1y1, b1x2, b1y2, b2x1, b2y1, b2x2, b2y2):
            ltx = torch.max(b1x1, b2x1)  # [N,M]
            lty = torch.max(b1y1, b2y1)
            rbx = torch.min(b1x2, b2x2)
            rby = torch.min(b1y2, b2y2)

            w = (rbx - ltx).clamp(min=0, max=float('inf'))  # [N,M]
            h = (rby - lty).clamp(min=0, max=float('inf'))  # [N,M]
            inter = w * h  # [N,M]

            area1 = (b1x2 - b1x1) * (b1y2 - b1y2)  # [N,1]
            area2 = (b2x2 - b2x1) * (b2y2 - b2y2)  # [1,M]
            iou = inter / (area1 + area2 - inter)
            return iou

        box1 = torch.randn(5, 4, requires_grad=True)
        box2 = torch.randn(5, 4, requires_grad=True)
        # unsqueezing can currently not be fused
        b1x1 = box1[:, 0].unsqueeze(1)  # [N,1]
        b1y1 = box1[:, 1].unsqueeze(1)
        b1x2 = box1[:, 2].unsqueeze(1)
        b1y2 = box1[:, 3].unsqueeze(1)
        b2x1 = box2[:, 0].unsqueeze(0)  # [1,N]
        b2y1 = box2[:, 1].unsqueeze(0)
        b2x2 = box2[:, 2].unsqueeze(0)
        b2y2 = box2[:, 3].unsqueeze(0)

        s = self.checkScript(iou, (b1x1, b1y1, b1x2, b1y2, b2x1, b2y1, b2x2, b2y2))
        self.assertAllFused(s.graph_for(b1x1, b1y1, b1x2, b1y2, b2x1, b2y1, b2x2, b2y2),
                            except_for={'aten::size', 'prim::BroadcastSizes', 'aten::_size_if_not_equal'})

        with enable_profiling_mode(True):
            c = s(b1x1, b1y1, b1x2, b1y2, b2x1, b2y1, b2x2, b2y2)
            warmup_backward(c.sum(), [b1x1, b1y1, b1x2, b1y2, b2x1, b2y1, b2x2, b2y2])
            graph = backward_graph(s)
            self.assertAllFused(graph, except_for={'aten::size', 'prim::BroadcastSizes', 'aten::_size_if_not_equal'})

    @unittest.skipIf(not RUN_CUDA, "fuser requires CUDA")
    @unittest.skipIf(not RUN_CUDA_MULTI_GPU, "needs non-zero device")
    @enable_cpu_fuser
    def test_fusion_reuse_multi_gpu(self):
        def fn(x, y):
            return x * y * x * y

        inputs_cpu = [
            torch.randn(4, 4, dtype=torch.float),
            torch.randn(4, 4, dtype=torch.float),
        ]
        inputs_cuda0 = [x.cuda(0) for x in inputs_cpu]
        inputs_cuda1 = [y.cuda(1) for y in inputs_cpu]

        # Should not crash; these should compile different kernels.
        ge = self.checkScript(fn, inputs_cpu)
        self.assertAllFused(ge.graph_for(*inputs_cpu))
        ge(*inputs_cuda0)
        ge(*inputs_cuda1)

    @unittest.skipIf(not RUN_CUDA, "fuser requires CUDA")
    @unittest.skipIf(not RUN_CUDA_MULTI_GPU, "needs non-zero device")
    @enable_cpu_fuser
    def test_kernel_cache_multi_gpu(self):
        def not_fusible(x):
            return x

        def fn(x, y, z):
            x_out = x * x * x * x * x  # fusion: lambda x. x * x * x * x * x
            y_out = y * y * y * y * y
            z_out = z * z * z * z * z
            return not_fusible(x_out), not_fusible(y_out), not_fusible(z_out)

        inputs = [
            torch.randn(4, 4, dtype=torch.float),
            torch.randn(4, 4, dtype=torch.float, device='cuda:0'),
            torch.randn(4, 4, dtype=torch.float, device='cuda:1'),
        ]

        prev_cache_size = torch._C._jit_debug_fuser_num_cached_kernel_specs()

        # There are 3 FusionGroups. Because they have the same graph, they
        # should reuse the same KernelSpec in the KernelSpec cache.
        ge = self.checkScript(fn, inputs)
        self.assertGraphContainsExactly(
            ge.graph_for(*inputs), 'prim::FusionGroup', 3, True)
        new_cache_size = torch._C._jit_debug_fuser_num_cached_kernel_specs()
        # XXX: This assumes that the same kernel isn't already used by another test
        self.assertEqual(new_cache_size - prev_cache_size, 1)

    @unittest.skipIf(not RUN_CUDA_MULTI_GPU, "needs non-zero device")
    def test_nonzero_device_cuda(self):
        device = 'cuda:' + str(1)
        x = torch.tensor([0.4], dtype=torch.float, device=device)
        y = torch.tensor([0.7], dtype=torch.float, device=device)

        def doit(x, y):
            return torch.sigmoid(torch.tanh(x * (x + y) + x))

        ge = self.checkTrace(doit, (x, y))
        self.assertAllFused(ge.graph_for(x, y))

    @unittest.skipIf(not RUN_CUDA, "fuser requires CUDA")
    def test_lstm_cuda(self):
        inputs = get_lstm_inputs('cuda', training=True)
        module = self.checkScript(LSTMCellS, inputs)
        return
        forward_graph = module.graph_for(*inputs)
        self.assertGraphContainsExactly(
            forward_graph, 'prim::FusionGroup', 1, consider_subgraphs=True)
        self.assertTrue(len(strip_profiling_nodes(forward_graph.nodes())) == 2)
        # Everything is differentiable but TupleConstruct return
        FileCheck().check("DifferentiableGraph").check_next("TupleConstruct") \
            .check_next("return").run(str(forward_graph))

        with enable_profiling_mode(True):
            hy, cy = module(*inputs)
            warmup_backward((hy + cy).sum())
            backward = backward_graph(module)
        self.assertAllFused(backward, except_for=("aten::t", "aten::mm",
                                                  "aten::_grad_sum_to_size"))

    @unittest.skipIf(not RUN_CUDA, "fuser requires CUDA")
    def test_lstm_concat_cuda(self):
        inputs = get_lstm_inputs('cuda')
        ge = self.checkTrace(LSTMCellC, inputs)
        graph = ge.graph_for(*inputs)
        FileCheck().check("FusedConcat").check_next("return").run(str(graph))

    @unittest.skipIf(not RUN_CUDA, "fuser requires CUDA")
    def test_lstm_gates_permutations_cuda(self):
        # lstm has gates = x.mm(w_ih.t()) + hx.mm(w_hh.t()) + b_ih + b_hh.
        # Test that any permutation of this will still result in one FusionGroup.
        choices = ['x.mm(w_ih.t())', 'hx.mm(w_hh.t())', 'b_ih', 'b_hh']
        template = dedent('''
        def cell(x, hx, cx, w_ih, w_hh, b_ih, b_hh):
            gates = {} + {} + {} + {}
            ingate, forgetgate, cellgate, outgate = gates.chunk(4, 1)
            return ingate * forgetgate * cellgate * outgate
        ''')
        for permutation in permutations(choices, len(choices)):
            code = template.format(*permutation)
            scope = {}
            exec(code, globals(), scope)
            cu = torch.jit.CompilationUnit(code)

            inputs = get_lstm_inputs('cuda', training=False)
            self.assertEqual(cu.cell(*inputs), scope['cell'](*inputs))
            forward_graph = cu.cell.graph_for(*inputs)
            self.assertGraphContainsExactly(forward_graph, 'prim::FusionGroup', 1)

    # TODO: Fuser doesn't work at all when inputs require grad. Fix that
    @unittest.skipIf(not RUN_CUDA, "fuser requires CUDA")
    def test_lstm_traced_cuda(self):
        inputs = get_lstm_inputs('cuda')
        ge = self.checkTrace(LSTMCellF, inputs)
        graph = ge.graph_for(*inputs)
        # .check_not("aten::add") don't get pulled into FusionGroup because of BailOuts
        FileCheck().check_not("Chunk").check_not("aten::sigmoid") \
            .check_not("aten::tanh").check("FusionGroup").check_next("TupleConstruct") \
            .check_next("return").check_not("FusionGroup_2").run(str(graph))

    @unittest.skipIf(IS_SANDCASTLE, "NYI: fuser CPU support for Sandcastle")
    @unittest.skip("Test is flaky, see https://github.com/pytorch/pytorch/issues/8746")
    @enable_cpu_fuser
    def test_lstm_traced_cpu(self):
        inputs = get_lstm_inputs('cpu')
        try:
            ge = self.checkTrace(LSTMCellF, inputs)
            graph = ge.graph_for(*inputs)
            FileCheck.check("FusionGroup").run(str(graph))
        except RuntimeError as e:
            if 'Failed to compile' in e.args[0]:
                warnings.warn('CPU fuser test has failed! This is not a hard failure, '
                              'because the kernels sometimes trigger bugs in compilers '
                              '(most notably GCC 7.2).')
                raise unittest.SkipTest('Failed to compile')
            else:
                raise

    @unittest.skipIf(not RUN_CUDA, "fuser requires CUDA")
    def test_milstm_cuda(self):
        inputs = get_milstm_inputs('cuda', training=True)
        module = self.checkScript(MiLSTMCell, inputs)
        forward_graph = module.graph_for(*inputs)
        self.assertGraphContainsExactly(
            forward_graph, 'prim::FusionGroup', 1, consider_subgraphs=True)
        FileCheck().check("DifferentiableGraph").check_next("TupleConstruct") \
            .check_next("return").check("FusionGroup").run(str(forward_graph))
        hy, cy = module(*inputs)
        warmup_backward((hy + cy).sum())

    @unittest.skipIf(not RUN_CUDA, "fuser requires CUDA")
    def test_rand_cuda(self):
        class M(torch.jit.ScriptModule):
            __constants__ = ['d']

            def __init__(self):
                super(M, self).__init__()
                self.d = torch.device('cuda')

            @torch.jit.script_method
            def create(self, x):
                return x * x + x + torch.rand_like(x)

        x = torch.zeros([3, 4, 5], dtype=torch.float, device='cuda')
        m = M()
        out1 = m.create(x)
        out2 = m.create(x)
        self.assertNotEqual(out1, out2)
        self.assertTrue(torch.all(out1 >= 0))
        self.assertTrue(torch.all(out1 < 1))
        self.assertTrue(torch.all(out2 >= 0))
        self.assertTrue(torch.all(out2 < 1))
        self.assertAllFused(m.create.graph_for(x))

    @staticmethod
    def fn_test_relu(x, y):
        return F.relu(x + .5 * y)

    @unittest.skipIf(not RUN_CUDA, "fuser requires CUDA")
    def test_relu_cuda(self):
        x = torch.randn(4, 4, dtype=torch.float, device='cuda')
        y = torch.randn(4, 4, dtype=torch.float, device='cuda')

        ge = self.checkTrace(self.fn_test_relu, (x, y))
        self.assertAllFused(ge.graph_for(x, y))

    @unittest.skipIf(not RUN_CUDA, "fuser requires CUDA")
    def test_erf_cuda(self):
        def fn_test_erf(x):
            return F.relu(torch.erf(x) - torch.erfc(x))

        x = torch.randn(4, 4, dtype=torch.float, device='cuda')
        ge = self.checkTrace(fn_test_erf, (x,))
        self.assertAllFused(ge.graph_for(x))
        x.requires_grad_(True)
        ge = self.checkTrace(fn_test_erf, (x,))
        self.assertAllFused(ge.graph_for(x), except_for=("aten::size", "prim::BroadcastSizes",
                                                         "aten::_size_if_not_equal"))

    @unittest.skipIf(not RUN_CUDA, "fuser requires CUDA")
    def test_rand_broadcast_cuda(self):
        def fn_test_rand(x, y):
            r = torch.rand_like(y)
            return r * x + x

        x = torch.randn(4, 4, dtype=torch.float, device='cuda')
        y = torch.randn(4, 4, dtype=torch.float, device='cuda')
        script_f = torch.jit.script(fn_test_rand, (x, y))
        out = script_f(x, y)
        self.assertAllFused(script_f.graph_for(x, y))
        x.requires_grad_(True)
        out = script_f(x, y)
        self.assertAllFused(script_f.graph_for(x, y), except_for=("aten::size", "prim::BroadcastSizes",
                                                                  "aten::_size_if_not_equal"))
        # test that broadcasting random produces correct results
        x = torch.ones(4, 4, dtype=torch.float, device='cuda')
        y = torch.ones(4, dtype=torch.float, device='cuda')
        out = script_f(x, y)
        self.assertEqual(out[0], out[1])

    @unittest.skipIf(IS_SANDCASTLE, "NYI: fuser CPU support for Sandcastle")
    @enable_cpu_fuser
    def test_scalar(self):
        def fn(x, y):
            return 2 * x + y

        x = torch.tensor(0.1, dtype=torch.float, device='cpu')
        y = torch.tensor(1, dtype=torch.float, device='cpu')
        ge = self.checkScript(fn, (x, y))
        self.assertAllFused(ge.graph_for(x, y))

    @unittest.skipIf(not RUN_CUDA, "fuser requires CUDA")
    def test_small_constant_cuda(self):
        def fn_test_small_constant(x, y):
            return (1e-8 * x + 5e-9 * y) * 1e8
        x = torch.randn(4, 4, dtype=torch.float, device='cuda')
        y = torch.randn(4, 4, dtype=torch.float, device='cuda')

        ge = self.checkTrace(fn_test_small_constant, (x, y))
        self.assertAllFused(ge.graph_for(x, y))

    @unittest.skipIf(not RUN_CUDA, "fuser requires CUDA")
    def test_tensor_scalar_ops_cuda(self):
        def should_fuse(x):
            z = 3.
            y = x + z
            return x * y

        # XXX: right now we only support fusing scalars if
        # they're constant (#9940)
        def should_not_fuse(x, z):
            y = x + int(z)
            return x * y

        inputs = [torch.randn(2, 2, dtype=torch.float, device='cuda')]
        ge = self.checkScript(should_fuse, inputs)
        self.assertAllFused(ge.graph_for(*inputs))

        inputs = [
            torch.randn(2, 2, dtype=torch.float, device='cuda'),
            torch.tensor(3., dtype=torch.float, device='cuda'),
        ]
        ge = self.checkScript(should_not_fuse, inputs)
        self.assertGraphContainsExactly(
            ge.graph_for(*inputs), 'prim::FusionGroup', 0, consider_subgraphs=True)

    @unittest.skipIf(IS_SANDCASTLE, "NYI: fuser CPU support for Sandcastle")
    @enable_cpu_fuser
    def test_where_and_typing(self):
        def f(x, y):
            mask = x > y
            res = torch.where(mask, x, y)
            return mask, res

        x = torch.randn(4, 4, dtype=torch.double)
        y = torch.randn(4, 4, dtype=torch.double)

        script_f = self.checkScript(f, (x, y))
        self.assertAllFused(script_f.graph_for(x, y), except_for={'prim::TupleConstruct'})

    @unittest.skipIf(not RUN_CUDA, "fuser requires CUDA")
    @unittest.skipIf(GRAPH_EXECUTOR != ProfilingMode.LEGACY, "no half support with profiling on")
    def test_grad_sum_to_size_elimination(self):

        def my_broadcasted_cell(a, b, c):
            return (a + b) + c

        s1 = torch.randn(5, 1, requires_grad=True, device='cuda')
        s2 = torch.randn(5, 5, requires_grad=True, device='cuda')

        module = self.checkScript(my_broadcasted_cell, (s1, s1, s1), profiling=ProfilingMode.PROFILING)
        forward_graph = module.graph_for(s1, s1, s1)
        self.assertAllFused(forward_graph, except_for=("aten::size", "prim::BroadcastSizes",
                                                       "aten::_size_if_not_equal"))

        old_plans = set()
        for i in range(3):
            # if we have s2, then the s1 are _grad_sum_to_size'd

            args = s2 if i < 1 else s1, s2 if i < 2 else s1, s2
            args = [a.detach_().requires_grad_() for a in args]
            # recompile, so we don't trigger bailouts
            module = self.checkScript(my_broadcasted_cell, args, profiling=ProfilingMode.PROFILING)
            res = module(s2 if i < 1 else s1, s2 if i < 2 else s1, s2)
            warmup_backward(res.sum(), args)
            grads = torch.autograd.grad(res.sum(), args)
            for inp, gr in zip(args, grads):
                self.assertEqual(inp.shape, gr.shape)
            backward = None
            # this is a workaround for the backward graphs not being
            # in order for Python 2
            for g in all_backward_graphs(module):
                if str(g) not in old_plans:
                    assert backward is None
                    backward = g
                    old_plans.add(str(backward))
            num_grads = 1 if i > 0 else 0
            self.assertEqual(len([n for n in backward.nodes() if n.kind() == 'aten::_grad_sum_to_size']), num_grads)


if __name__ == '__main__':
    run_tests()<|MERGE_RESOLUTION|>--- conflicted
+++ resolved
@@ -22,6 +22,7 @@
     torch._C._jit_set_profiling_executor(True)
     torch._C._jit_set_profiling_mode(True)
 
+FUSION_GROUP = 'tensorexpr::Group'
 
 def strip_profiling_nodes(nodes):
     profiling_opcodes = set(['prim::BailoutTemplate', 'prim::BailOut'])
@@ -57,11 +58,11 @@
             self.assertEqual(len(diff_graphs), 1)
             graph = diff_graphs[0].g('Subgraph')
 
-        allowed_nodes = {'prim::Constant', 'prim::FusionGroup', 'prim::BailoutTemplate',
+        allowed_nodes = {'prim::Constant', FUSION_GROUP, 'prim::BailoutTemplate',
                          'prim::BailOut', 'prim::TupleConstruct'} | set(except_for)
         self.assertTrue(all(node.kind() in allowed_nodes for node in graph.nodes()),
                         'got {}'.format(graph))
-        self.assertTrue([node.kind() for node in graph.nodes()].count('prim::FusionGroup') == 1)
+        self.assertTrue([node.kind() for node in graph.nodes()].count(FUSION_GROUP) == 1)
 
     def _test_fused_abs(self, device='cpu'):
         def func(x):
@@ -72,7 +73,6 @@
         self.assertAllFused(scripted.graph_for(a))
 
     @unittest.skipIf(IS_SANDCASTLE, "NYI: fuser CPU support for Sandcastle")
-    @enable_cpu_fuser
     def test_abs_cpu(self):
         self._test_fused_abs()
 
@@ -80,16 +80,23 @@
     def test_abs_cuda(self):
         self._test_fused_abs(device="cuda")
 
-    @unittest.skipIf(not RUN_CUDA, "requires CUDA")
-    def test_zero_element_tensors(self):
+    def _test_zero_element_tensors(self, device="cpu"):
         def decode(sin_t, cos_t):
             theta = torch.atan2(sin_t.float(), cos_t.float())
             return theta
 
-        sin = torch.zeros(0, device="cuda")
-        cos = torch.zeros(0, device="cuda")
+        sin = torch.zeros(0, device=device)
+        cos = torch.zeros(0, device=device)
         inputs = [sin, cos]
         ge = self.checkScript(decode, inputs)
+
+    @unittest.skipIf(not RUN_CUDA, "requires CUDA")
+    def test_zero_element_tensors_cuda(self):
+        self._test_zero_element_tensors(device="cuda")
+
+    @unittest.skipIf(IS_SANDCASTLE, "NYI: fuser CPU support for Sandcastle")
+    def test_zero_element_tensors_cpu(self):
+        self._test_zero_element_tensors(device="cpu")
 
     @unittest.skipIf(not RUN_CUDA, "fuser requires CUDA")
     def test_arg_configurations_smoke_cuda(self):
@@ -169,10 +176,7 @@
         y = torch.randn(1, 4, dtype=torch.float, device='cuda')
 
         scripted = self.checkScript(f, (x, y))
-<<<<<<< HEAD
         self.assertEqual(scripted(x, y).shape, (3, 4))
-=======
->>>>>>> 1702152e
         self.assertAllFused(scripted.graph_for(x, y))
 
     @unittest.skipIf(not RUN_CUDA, "No CUDA")
@@ -219,7 +223,6 @@
                 self.checkScript(fn, [tensor])
 
     @unittest.skipIf(IS_SANDCASTLE, "NYI: fuser CPU support for Sandcastle")
-    @enable_cpu_fuser
     def test_chunk_correctness(self):
         return self._test_chunk_correctness(self, 'cpu')
 
@@ -238,7 +241,7 @@
 
         ge = self.checkTrace(f, (x, y))
         graph = ge.graph_for(x, y)
-        FileCheck().check("broadcast_tensors").check('with prim::FusionGroup_') \
+        FileCheck().check("broadcast_tensors").check('with ' + FUSION_GROUP + '_') \
             .check_count('ConstantChunk', 2, exactly=True).run(str(graph))
 
     @unittest.skipIf(not RUN_CUDA, "fuser requires CUDA")
@@ -259,7 +262,7 @@
         for func in [func1, func2]:
             module = self.checkScript(func, inputs)
             forward_graph = module.graph_for(*inputs)
-            self.assertGraphContainsExactly(forward_graph, 'prim::FusionGroup', 1)
+            self.assertGraphContainsExactly(forward_graph, FUSION_GROUP, 1)
             fusion_group = list(forward_graph.nodes())[-1]
             self.assertEqual(len(list(fusion_group.inputs())), 1)
 
@@ -501,7 +504,7 @@
                 self.assertNotIn(node_not_in_graph, rep)
                 self.assertIn(node_not_in_graph, rep_noopt)
 
-            fusion_groups = [node for node in graph.nodes() if node.kind() == 'prim::FusionGroup']
+            fusion_groups = [node for node in graph.nodes() if node.kind() == FUSION_GROUP]
             self.assertEqual(len(fusion_groups), 1)
             fused_graph = str(fusion_groups[0].g('Subgraph'))
             for node_in_fusegraph in in_fusegraph:
@@ -552,7 +555,6 @@
 
     @unittest.skipIf(IS_SANDCASTLE, "NYI: fuser CPU support for Sandcastle")
     @unittest.skip("deduplicating introduces aliasing in backward graph's outputs")
-    @enable_cpu_fuser
     def test_fuser_deduplication(self):
         # See that fusion kernel outputs are deduplicated when removing  _grad_sum_to_size in the fuser's compilation
         # see the discussion in PR #14957.
@@ -574,7 +576,6 @@
         self.assertEqual(ga2.data_ptr(), gb2.data_ptr())
 
     @unittest.skipIf(IS_SANDCASTLE, "NYI: fuser CPU support for Sandcastle")
-    @enable_cpu_fuser
     @unittest.skip("temporarily disabled because fusion was restricted in fixing #22833")
     def test_fuser_iou(self):
         # This checks if most of Intersection over Union is fused.
@@ -618,7 +619,6 @@
 
     @unittest.skipIf(not RUN_CUDA, "fuser requires CUDA")
     @unittest.skipIf(not RUN_CUDA_MULTI_GPU, "needs non-zero device")
-    @enable_cpu_fuser
     def test_fusion_reuse_multi_gpu(self):
         def fn(x, y):
             return x * y * x * y
@@ -638,7 +638,6 @@
 
     @unittest.skipIf(not RUN_CUDA, "fuser requires CUDA")
     @unittest.skipIf(not RUN_CUDA_MULTI_GPU, "needs non-zero device")
-    @enable_cpu_fuser
     def test_kernel_cache_multi_gpu(self):
         def not_fusible(x):
             return x
@@ -661,10 +660,11 @@
         # should reuse the same KernelSpec in the KernelSpec cache.
         ge = self.checkScript(fn, inputs)
         self.assertGraphContainsExactly(
-            ge.graph_for(*inputs), 'prim::FusionGroup', 3, True)
+            ge.graph_for(*inputs), FUSION_GROUP, 3, True)
         new_cache_size = torch._C._jit_debug_fuser_num_cached_kernel_specs()
         # XXX: This assumes that the same kernel isn't already used by another test
-        self.assertEqual(new_cache_size - prev_cache_size, 1)
+        # FIXME: Use the TE fuser's way of querying the cache.
+        # self.assertEqual(new_cache_size - prev_cache_size, 1)
 
     @unittest.skipIf(not RUN_CUDA_MULTI_GPU, "needs non-zero device")
     def test_nonzero_device_cuda(self):
@@ -685,7 +685,7 @@
         return
         forward_graph = module.graph_for(*inputs)
         self.assertGraphContainsExactly(
-            forward_graph, 'prim::FusionGroup', 1, consider_subgraphs=True)
+            forward_graph, FUSION_GROUP, 1, consider_subgraphs=True)
         self.assertTrue(len(strip_profiling_nodes(forward_graph.nodes())) == 2)
         # Everything is differentiable but TupleConstruct return
         FileCheck().check("DifferentiableGraph").check_next("TupleConstruct") \
@@ -725,7 +725,7 @@
             inputs = get_lstm_inputs('cuda', training=False)
             self.assertEqual(cu.cell(*inputs), scope['cell'](*inputs))
             forward_graph = cu.cell.graph_for(*inputs)
-            self.assertGraphContainsExactly(forward_graph, 'prim::FusionGroup', 1)
+            self.assertGraphContainsExactly(forward_graph, FUSION_GROUP, 1)
 
     # TODO: Fuser doesn't work at all when inputs require grad. Fix that
     @unittest.skipIf(not RUN_CUDA, "fuser requires CUDA")
@@ -740,7 +740,6 @@
 
     @unittest.skipIf(IS_SANDCASTLE, "NYI: fuser CPU support for Sandcastle")
     @unittest.skip("Test is flaky, see https://github.com/pytorch/pytorch/issues/8746")
-    @enable_cpu_fuser
     def test_lstm_traced_cpu(self):
         inputs = get_lstm_inputs('cpu')
         try:
@@ -762,7 +761,7 @@
         module = self.checkScript(MiLSTMCell, inputs)
         forward_graph = module.graph_for(*inputs)
         self.assertGraphContainsExactly(
-            forward_graph, 'prim::FusionGroup', 1, consider_subgraphs=True)
+            forward_graph, FUSION_GROUP, 1, consider_subgraphs=True)
         FileCheck().check("DifferentiableGraph").check_next("TupleConstruct") \
             .check_next("return").check("FusionGroup").run(str(forward_graph))
         hy, cy = module(*inputs)
@@ -839,7 +838,6 @@
         self.assertEqual(out[0], out[1])
 
     @unittest.skipIf(IS_SANDCASTLE, "NYI: fuser CPU support for Sandcastle")
-    @enable_cpu_fuser
     def test_scalar(self):
         def fn(x, y):
             return 2 * x + y
@@ -882,10 +880,9 @@
         ]
         ge = self.checkScript(should_not_fuse, inputs)
         self.assertGraphContainsExactly(
-            ge.graph_for(*inputs), 'prim::FusionGroup', 0, consider_subgraphs=True)
+            ge.graph_for(*inputs), FUSION_GROUP, 0, consider_subgraphs=True)
 
     @unittest.skipIf(IS_SANDCASTLE, "NYI: fuser CPU support for Sandcastle")
-    @enable_cpu_fuser
     def test_where_and_typing(self):
         def f(x, y):
             mask = x > y
