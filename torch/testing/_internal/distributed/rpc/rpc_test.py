--- conflicted
+++ resolved
@@ -1665,7 +1665,24 @@
             ):
                 rpc.rpc_sync(callee_worker, foo_add, args=())
 
-<<<<<<< HEAD
+    @dist_init
+    def test_non_garbage_collected_user_rref_due_to_local_circular_dependency(self):
+        dst_worker_name = worker_name((self.rank + 1) % self.world_size)
+
+        a = MyClass(1)
+        b = MyClass(2)
+
+        # This is to make Python not garbage collect a and b.
+        a.other = b
+        b.other = a
+
+        n = self.rank
+        a.rref = rpc.remote(
+            dst_worker_name,
+            torch.add,
+            args=(torch.ones(n, n), 2)
+        )
+
     def _create_rref(self):
         owner_rank = (self.rank + 2) % self.world_size
         return rpc.remote(
@@ -1694,23 +1711,4 @@
             check_rref_confirmed,
             args=(rref,)
         )
-        self.assertEqual(ret_rref.to_here(), True)
-=======
-    @dist_init
-    def test_non_garbage_collected_user_rref_due_to_local_circular_dependency(self):
-        dst_worker_name = worker_name((self.rank + 1) % self.world_size)
-
-        a = MyClass(1)
-        b = MyClass(2)
-
-        # This is to make Python not garbage collect a and b.
-        a.other = b
-        b.other = a
-
-        n = self.rank
-        a.rref = rpc.remote(
-            dst_worker_name,
-            torch.add,
-            args=(torch.ones(n, n), 2)
-        )
->>>>>>> 6e7bcc26
+        self.assertEqual(ret_rref.to_here(), True)