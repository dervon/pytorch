--- conflicted
+++ resolved
@@ -105,10 +105,6 @@
     model = prepare_script(model, scripted_qconfig_dict, True)
     print('running calibration')
     run_fn(model._c._get_method('forward'), *run_args)
-<<<<<<< HEAD
     print('running convert script')
-    model = convert_script(model, True)
-=======
     model = convert_script(model, True, debug)
->>>>>>> 4d2bd5b0
     return model