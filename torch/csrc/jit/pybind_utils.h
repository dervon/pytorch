--- conflicted
+++ resolved
@@ -156,11 +156,7 @@
         return type_match.errMsg;
       }
     }
-<<<<<<< HEAD
     return MatchTypeReturn(TupleType::create(element_types));
-=======
-    return TypedIValue(c10::ivalue::Tuple::create(s), TupleType::create(t));
->>>>>>> 4bcc72fe
   } else if (PyDict_Check(input.ptr())) {
     // Check to make sure we can generate useful input/output types
     auto dict = py::cast<py::dict>(input);
