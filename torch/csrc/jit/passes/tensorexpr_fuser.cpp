--- conflicted
+++ resolved
@@ -1,11 +1,5 @@
 #include <torch/csrc/jit/passes/tensorexpr_fuser.h>
 #include <torch/csrc/autograd/record_function.h>
-<<<<<<< HEAD
-#include <torch/csrc/jit/runtime/custom_operator.h>
-#include <torch/csrc/jit/jit_log.h>
-#include <torch/csrc/jit/runtime/operator_options.h>
-=======
->>>>>>> 480d1849
 #include <torch/csrc/jit/ir/alias_analysis.h>
 #include <torch/csrc/jit/jit_log.h>
 #include <torch/csrc/jit/passes/common_subexpression_elimination.h>
@@ -316,8 +310,6 @@
   GRAPH_DUMP("After TExprFuser: ", graph);
 }
 
-<<<<<<< HEAD
-=======
 Operation createTensorExprOp(const Node* node) {
   auto kernel =
       std::make_shared<tensorexpr::TensorExprKernel>(*node->g(attr::Subgraph));
@@ -335,13 +327,5 @@
         AliasAnalysisKind::PURE_FUNCTION),
 });
 
-void registerTensorExprFuser() {
-  static bool already_registered = false;
-  if (!already_registered) {
-    RegisterPass pass(fuseTensorExprs);
-    already_registered = true;
-  }
-}
->>>>>>> 480d1849
 } // namespace jit
 } // namespace torch