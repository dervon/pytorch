#include <torch/csrc/jit/passes/tensorexpr_fuser.h>
#include <torch/csrc/autograd/record_function.h>
#include <torch/csrc/jit/ir/alias_analysis.h>
#include <torch/csrc/jit/jit_log.h>
#include <torch/csrc/jit/passes/common_subexpression_elimination.h>
#include <torch/csrc/jit/passes/dead_code_elimination.h>
#include <torch/csrc/jit/passes/pass_manager.h>
#include <torch/csrc/jit/passes/utils/subgraph_utils.h>
#include <torch/csrc/jit/runtime/custom_operator.h>
#include <torch/csrc/jit/runtime/operator_options.h>
#include <torch/csrc/jit/tensorexpr/kernel.h>

namespace torch {
namespace jit {

static bool texpr_fuser_enabled = true;
void setTensorExprFuserEnabled(bool val) {
  texpr_fuser_enabled = val;
}

const Symbol& getTensorExprSymbol() {
  static Symbol s = Symbol::fromQualString("tensorexpr::Group");
  return s;
}

value_list sortReverseTopological(
    ArrayRef<torch::jit::Value*> inputs,
    torch::jit::Block* block) {
  value_list result;
  for (auto i : inputs) {
    if (i->node()->owningBlock() == block) {
      result.push_back(i);
    }
  }
  // Sort in reverse topological order
  std::sort(
      result.begin(),
      result.end(),
      [&](torch::jit::Value* a, torch::jit::Value* b) {
        return a->node()->isAfter(b->node());
      });
  return result;
}

bool isSupported(Node* node) {
  // TODO:
  switch (node->kind()) {
    case aten::add:
    case aten::_cast_Float:
    case aten::type_as:
    case aten::sub:
    case aten::mul:
    case aten::div:
    case aten::eq:
    case aten::ne:
    case aten::ge:
    case aten::gt:
    case aten::le:
    case aten::lt:
    case aten::min:
    case aten::max:
    case aten::pow:
    case aten::clamp:
    case aten::lerp:
    case aten::log10:
    case aten::log:
    case aten::log2:
    case aten::exp:
    case aten::erf:
    case aten::erfc:
    case aten::fmod:
    case aten::cos:
    case aten::sin:
    case aten::tan:
    case aten::acos:
    case aten::asin:
    case aten::atan:
    case aten::atan2:
    case aten::cosh:
    case aten::sinh:
    case aten::tanh:
    case aten::sqrt:
    case aten::rsqrt:
    case aten::abs:
    case aten::floor:
    case aten::ceil:
    case aten::round:
    case aten::trunc:
    case aten::threshold:
    case aten::remainder:
    case prim::ConstantChunk:
    case aten::cat:
    case prim::ListConstruct:
    case aten::sigmoid:
    case aten::relu:
    case aten::addcmul:
    case aten::neg:
    case aten::reciprocal:
    case aten::expm1:
    case aten::lgamma:
    case aten::slice:
    case aten::unsqueeze:
    case aten::frac:
    case aten::rand_like:
    case aten::_sigmoid_backward:
    case aten::_tanh_backward:
    case aten::__and__:
    case aten::__or__:
    case aten::__xor__:
    case aten::__lshift__:
    case aten::__rshift__:
    case aten::where:
      return true;
    default:
      return false;
  }
}

bool canHandle(Node* node, AliasDb& aliasDb) {
  if (node->kind() == prim::Constant) {
    return true;
  }
  if (node->kind() == prim::Loop) {
    return false; // TODO
  }
  return isSupported(node);
}

#define REQ(cond)                           \
  if (!(cond)) {                            \
    GRAPH_DEBUG("Failed cond " #cond "\n"); \
    return false;                           \
  }

bool canMerge(Node* consumer, Node* producer, AliasDb& aliasDb) {
  // Only handle complete tensor types
  for (torch::jit::Value* output : consumer->outputs()) {
    REQ(output->isCompleteTensor());
  }

  // Only fuse within a block
  REQ(consumer->owningBlock() == producer->owningBlock());

  // Symbolic checks
  REQ(canHandle(producer, aliasDb));
  REQ(
      (canHandle(consumer, aliasDb) ||
       consumer->kind() == getTensorExprSymbol()));

  // Alias checks
  REQ(aliasDb.couldMoveAfterTopologically(consumer, producer));

  // Ops that return aliases can only be folded if this is the only use.
  if (producer->kind() == aten::slice || producer->kind() == aten::unsqueeze ||
      producer->kind() == prim::ConstantChunk) {
    for (auto& use : producer->output(0)->uses()) {
      REQ(use.user == consumer);
    }
  }

  if (!consumer->hasAttribute(attr::Subgraph) &&
      consumer->kind() != getTensorExprSymbol()) {
    // Don't initiate a fusion group from prim::ListConstruct
    REQ(consumer->kind() != prim::ListConstruct);
    REQ(consumer->kind() != aten::slice);
    REQ(consumer->kind() != aten::unsqueeze);
    REQ(consumer->kind() != prim::ConstantChunk);

    // Don't initiate a fusion group just for a constant operand
    REQ(producer->kind() != prim::Constant);
  }

  if (producer->kind() == aten::cat) {
    REQ(producer->inputs()[0]->node()->kind() == prim::ListConstruct);
    REQ(producer->inputs()[0]->uses().size() == 1);
    REQ(producer->inputs()[1]->node()->kind() == prim::Constant);
  } else if (consumer->kind() == aten::cat) {
    REQ(consumer->inputs()[0]->node()->kind() == prim::ListConstruct);
    REQ(consumer->inputs()[0]->uses().size() == 1);
    REQ(consumer->inputs()[1]->node()->kind() == prim::Constant);
  }

  return true;
}
#undef REQ

Node* getOrCreateTensorExprSubgraph(Node* n) {
  if (n->hasAttribute(attr::Subgraph) && n->kind() == getTensorExprSymbol()) {
    return n;
  }
  auto te_group =
      SubgraphUtils::createSingletonSubgraph(n, getTensorExprSymbol());
  GRAPH_UPDATE("getOrCreateTensorExprSubgraph: ", *te_group);
  return te_group;
}

c10::optional<Node*> tryMerge(
    Node* consumer,
    Node* producer,
    AliasDb& aliasDb) {
  GRAPH_DEBUG(
      "Trying producer ",
      getHeader(producer),
      " and consumer ",
      getHeader(consumer),
      ":\n");

  if (!canMerge(consumer, producer, aliasDb)) {
    return c10::nullopt;
  }

  consumer = getOrCreateTensorExprSubgraph(consumer);

  if (producer->kind() == aten::cat) {
    Node* listconstruct = producer->inputs()[0]->node();

    aliasDb.moveAfterTopologicallyValid(consumer, producer);
    GRAPH_UPDATE(
        "Merging ", getHeader(producer), " into ", getHeader(consumer));
    SubgraphUtils::mergeNodeIntoSubgraph(producer, consumer);

    aliasDb.moveAfterTopologicallyValid(consumer, listconstruct);
    GRAPH_UPDATE(
        "Merging ", getHeader(listconstruct), " into ", getHeader(consumer));
    SubgraphUtils::mergeNodeIntoSubgraph(listconstruct, consumer);
  } else {
    aliasDb.moveAfterTopologicallyValid(consumer, producer);
    GRAPH_UPDATE(
        "Merging ", getHeader(producer), " into ", getHeader(consumer));
    SubgraphUtils::mergeNodeIntoSubgraph(producer, consumer);
  }

  return consumer;
}

std::pair<graph_node_list::iterator, bool> scanNode(
    Node* consumer,
    AliasDb& aliasDb) {
  auto inputs =
      sortReverseTopological(consumer->inputs(), consumer->owningBlock());

  // Grab the iterator below consumer.  We'll use that to determine
  // where to resume iteration, even if consumer gets relocated within
  // the block.
  auto iter = --consumer->reverseIterator();
  for (auto input : inputs) {
    if (auto group = tryMerge(consumer, input->node(), aliasDb)) {
      // Resume iteration from where consumer is/used to be.
      return {++iter, true};
    }
  }

  // We know consumer didn't move, so skip over it.
  return {++(++iter), false};
}

<<<<<<< HEAD
Operation createTensorExprOp(const Node* node) {
  // TODO: actually compile the fusion group.
  return [](Stack& stack) {
    RECORD_FUNCTION("TensorExpr", std::vector<c10::IValue>());
    return 0;
  };
}

c10::AliasAnalysisKind getAliasAnalysisOption(AliasAnalysisKind k) {
  return k;
}

RegisterOperators TensorExprOps({
    torch::jit::Operator(
        getTensorExprSymbol(),
        createTensorExprOp,
        getAliasAnalysisOption(AliasAnalysisKind::PURE_FUNCTION)),
});

=======
>>>>>>> fa5bc9fa
void fuseTensorExprs(std::shared_ptr<Graph>& graph) {
  if (!texpr_fuser_enabled) {
    return;
  }
  GRAPH_DUMP("Before TExprFuser: ", graph);

  // Get rid of dead code so that we don't waste effort fusing it.
  EliminateDeadCode(graph);

  AliasDb aliasDb(graph);
  auto block = graph->block();

  std::vector<std::pair<graph_node_list_iterator, graph_node_list_iterator>>
      worklist;
  std::unordered_set<torch::jit::Block*> visited_blocks;

  bool any_changed = true;
  while (any_changed) {
    any_changed = false;
    worklist.push_back({block->nodes().rbegin(), block->nodes().rend()});

    while (worklist.size()) {
      auto& it = worklist.back().first;
      auto end = worklist.back().second;

      if (it->blocks().size()) {
        Node* n = *it;
        ++it;

        if (it == end) {
          worklist.pop_back();
        }

        for (auto b : n->blocks()) {
          if (!visited_blocks.count(b)) {
            worklist.push_back({b->nodes().rbegin(), b->nodes().rend()});
            visited_blocks.insert(b);
          }
        }
      } else {
        bool changed;
        std::tie(it, changed) = scanNode(*it, aliasDb);
        any_changed |= changed;
        if (it == end) {
          worklist.pop_back();
        }
      }
    }
  }

  EliminateCommonSubexpression(graph);
  EliminateDeadCode(graph);

  GRAPH_DUMP("After TExprFuser: ", graph);
}

Operation createTensorExprOp(const Node* node) {
  auto kernel =
      std::make_shared<tensorexpr::TensorExprKernel>(node->g(attr::Subgraph));
  return [kernel](Stack& stack) {
    RECORD_FUNCTION("TensorExpr", std::vector<c10::IValue>());
    try {
      kernel->run(stack);
    } catch (const std::runtime_error& e) {
      kernel->fallback(stack);
    }
    return 0;
  };
}

RegisterOperators TensorExprOps({
    torch::jit::Operator(
        getTensorExprSymbol(),
        createTensorExprOp,
        AliasAnalysisKind::PURE_FUNCTION),
});

void registerTensorExprFuser() {
  static bool already_registered = false;
  if (!already_registered) {
    RegisterPass pass(fuseTensorExprs);
    already_registered = true;
  }
}
} // namespace jit
} // namespace torch<|MERGE_RESOLUTION|>--- conflicted
+++ resolved
@@ -254,28 +254,6 @@
   return {++(++iter), false};
 }
 
-<<<<<<< HEAD
-Operation createTensorExprOp(const Node* node) {
-  // TODO: actually compile the fusion group.
-  return [](Stack& stack) {
-    RECORD_FUNCTION("TensorExpr", std::vector<c10::IValue>());
-    return 0;
-  };
-}
-
-c10::AliasAnalysisKind getAliasAnalysisOption(AliasAnalysisKind k) {
-  return k;
-}
-
-RegisterOperators TensorExprOps({
-    torch::jit::Operator(
-        getTensorExprSymbol(),
-        createTensorExprOp,
-        getAliasAnalysisOption(AliasAnalysisKind::PURE_FUNCTION)),
-});
-
-=======
->>>>>>> fa5bc9fa
 void fuseTensorExprs(std::shared_ptr<Graph>& graph) {
   if (!texpr_fuser_enabled) {
     return;
