--- conflicted
+++ resolved
@@ -1398,51 +1398,6 @@
   std::vector<Value*> uses_to_rewrite_;
 };
 
-<<<<<<< HEAD
-=======
-} // namespace
-
-TORCH_API script::Module InsertObservers(
-    script::Module& input_module,
-    const std::string& method_name,
-    const QConfigDict& qconfig_dict,
-    bool inplace) {
-  ModuleQConfigMap map_before_clone;
-  fillQConfigMap(input_module, qconfig_dict, map_before_clone);
-  ModuleCloneHelper mh;
-  script::Module module =
-      inplace ? input_module : mh.clone(input_module, map_before_clone);
-  ModuleQConfigMap module_qconfig_map;
-  fillQConfigMap(module, qconfig_dict, module_qconfig_map);
-  InsertObserversHelper helper(module_qconfig_map);
-  helper.insertObservers(module, method_name);
-  return module;
-}
-
-script::Module InsertQuantDeQuant(
-    script::Module& input_module,
-    const std::string& method_name,
-    bool inplace) {
-  script::Module module = inplace ? input_module : input_module.clone();
-  InsertQuantDeQuantHelper h;
-  h.run(module, method_name);
-  h.cleanup(module);
-  return module;
-}
-
-void FoldQuantNodesIntoInputsOutputs(std::shared_ptr<Graph>& graph) {
-  throw std::runtime_error("Pass not implemented yet!");
-}
-
-void QuantFusion(std::shared_ptr<Graph>& graph) {
-  for (const auto& item : quant_fusion_pattern_and_replacements()) {
-    SubgraphRewriter rewriter;
-    rewriter.RegisterRewritePattern(item.first, item.second);
-    rewriter.runOnGraph(graph);
-  }
-}
-
->>>>>>> 7c7b8ef9
 struct ConvBNParameters {
   at::Tensor conv_w;
   at::Tensor conv_b;
@@ -1469,18 +1424,17 @@
 
   /**
    * Given the current weight and bias tensors of a Conv2d module and parameters
-   * of the BatchNorm2d module we're folding with, compute the updated values for
-   * the weight and bias.
+   * of the BatchNorm2d module we're folding with, compute the updated values
+   * for the weight and bias.
    *
    * The function is basically copied from torch/nn/utils/fusion.py
    */
   std::tuple<at::Tensor, at::Tensor> computeUpdatedConvWeightAndBias(
       const ConvBNParameters& p);
-
 };
 
-std::tuple<at::Tensor, at::Tensor> FoldConvBatchNorm2dHelper::computeUpdatedConvWeightAndBias(
-    const ConvBNParameters& p) {
+std::tuple<at::Tensor, at::Tensor> FoldConvBatchNorm2dHelper::
+    computeUpdatedConvWeightAndBias(const ConvBNParameters& p) {
   at::Tensor bn_var_rsqrt = at::rsqrt(p.bn_rv + p.bn_eps);
   at::Tensor new_w = p.conv_w * (p.bn_w * bn_var_rsqrt).reshape({-1, 1, 1, 1});
   at::Tensor new_b = (p.conv_b - p.bn_rm) * bn_var_rsqrt * p.bn_w + p.bn_b;
@@ -1646,8 +1600,11 @@
   ModuleQConfigMap map_before_clone;
   fillQConfigMap(input_module, qconfig_dict, map_before_clone);
   ModuleCloneHelper mh;
-  script::Module module = inplace ? input_module : mh.clone(input_module, map_before_clone);
+  script::Module module =
+      inplace ? input_module : mh.clone(input_module, map_before_clone);
   ModuleQConfigMap module_qconfig_map;
+  // Since the types are changed after clone, we need to fill
+  // the qconfig map again
   fillQConfigMap(module, qconfig_dict, module_qconfig_map);
   InsertObserversHelper helper(module_qconfig_map);
   helper.insertObservers(module, method_name);
