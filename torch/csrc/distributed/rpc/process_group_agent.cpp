--- conflicted
+++ resolved
@@ -356,28 +356,18 @@
   if (to.id_ == (worker_id_t)pg_->getRank()) {
     threadPool_.run(std::bind(
         [this, future](const Message& message) {
-<<<<<<< HEAD
-          sendCounts_.increment(pg_->getRank());
-=======
->>>>>>> fa5bc9fa
           // Unlike the other cases, need to add a tensor deleter, since the
           // data outlives the scope of this function. It's shared_ptr<> due
           // to c++11 lambda capture limitations with unique_ptr<>.
           std::unique_ptr<std::string> payload;
           try {
             payload = std::make_unique<std::string>(
-<<<<<<< HEAD
-              wireSerialize(message.payload(), message.tensors()));
-          } catch (std::exception& e) {
-            future->setError(e.what());
-=======
                 wireSerialize(message.payload(), message.tensors()));
             // only increment sendCounts when the message is indeed added into
             // local recv.
             sendCounts_.increment(pg_->getRank());
           } catch (std::exception& e) {
             markFutureWithError(message.id(), e.what());
->>>>>>> fa5bc9fa
             return;
           }
           const char* data = payload->data();
@@ -477,10 +467,6 @@
               "Encountered exception in ProcessGroupAgent::enqueueSend: ",
               e.what());
           auto exceptionMsg =
-<<<<<<< HEAD
-              rpc::createExceptionResponse(work.message_, errorStr);
-          if (work.message_.isRequest()) {
-=======
               rpc::createExceptionResponse(errorStr, work.message_.id());
           if (work.message_.isRequest()) {
             auto err = c10::str(
@@ -488,7 +474,6 @@
                 e.what());
             auto exceptionMsg =
                 rpc::createExceptionResponse(err, work.message_.id());
->>>>>>> fa5bc9fa
             markFutureWithError(exceptionMsg);
           } else if (work.message_.isResponse()) {
             // Try sending the error along.
@@ -775,14 +760,6 @@
     futureCV_.notify_all();
 
     for (const auto& timedOutFuture : timedOutFutures) {
-<<<<<<< HEAD
-      std::string errorStr = c10::str(
-          "RPC ran for more than ",
-          timedOutFuture.timeout_.count(),
-          " milliseconds and timed out.");
-      const auto exceptionMsg = createExceptionResponse(
-          Message({}, {}, MessageType::EXCEPTION), errorStr);
-=======
       auto err = c10::str(
           "RPC ran for more than ",
           timedOutFuture.timeout_.count(),
@@ -790,7 +767,6 @@
       // This is a dummy response that's not send over RPC, so the ID field is
       // not used for any request/response matching.
       const auto exceptionMsg = createExceptionResponse(err, -1);
->>>>>>> fa5bc9fa
       if (!timedOutFuture.future_->hasError()) {
         --clientActiveCalls_;
         timedOutFuture.future_->setError(std::string(
