--- conflicted
+++ resolved
@@ -245,11 +245,7 @@
   //     It can be used or shared, but cannot be deleted, and hence kept alive
   //     in this map. A message of type RREF_USER_ACCEPT will move the
   //     corresponding RRef from pendingUsers_ map to confirmedUsers_ map.
-<<<<<<< HEAD
-  std::unordered_map<ForkId, c10::intrusive_ptr<RRef>, ForkId::Hash>
-=======
   std::unordered_map<ForkId, std::shared_ptr<PendingUserState>, ForkId::Hash>
->>>>>>> fa5bc9fa
       pendingUsers_;
   //     UserRRefs are added into this map when it is confirmed by the owner.
   //     When destroying RRefContext this map helps to find local UserRRefs
