--- conflicted
+++ resolved
@@ -489,20 +489,11 @@
   if (NOT INTERN_BUILD_MOBILE)
     list(APPEND TORCH_SRCS
       ${TORCH_SRC_DIR}/csrc/api/src/jit.cpp
-<<<<<<< HEAD
-      ${TORCH_SRC_DIR}/csrc/jit/export.cpp
-      ${TORCH_SRC_DIR}/csrc/jit/export_module.cpp
-      ${TORCH_SRC_DIR}/csrc/jit/import_legacy.cpp
-      ${TORCH_SRC_DIR}/csrc/jit/fuser/cpu/fused_kernel.cpp
-      ${TORCH_SRC_DIR}/csrc/jit/script/module_save.cpp
-=======
       ${TORCH_SRC_DIR}/csrc/jit/serialization/export.cpp
       ${TORCH_SRC_DIR}/csrc/jit/serialization/export_module.cpp
       ${TORCH_SRC_DIR}/csrc/jit/serialization/import_legacy.cpp
-      ${TORCH_SRC_DIR}/csrc/jit/netdef_converter.cpp
       ${TORCH_SRC_DIR}/csrc/jit/codegen/fuser/cpu/fused_kernel.cpp
       ${TORCH_SRC_DIR}/csrc/jit/api/module_save.cpp
->>>>>>> 7891447e
       ${TORCH_SRC_DIR}/csrc/utils/byte_order.cpp
     )
     if (USE_DISTRIBUTED)
